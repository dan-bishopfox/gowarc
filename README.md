![Docker](https://github.com/nlnwa/gowarc/workflows/Docker/badge.svg)

# go-warc

A tool for handling everything warc, written in go.

# Requirements

go 1.13 or newer

# Build

Run `go build ./cmd/warc/`

# Config file

You can configure certain aspect of gowarc with a config file. Here are all posible fields. These can also be overwritten by enviournment variables with same name


<<<<<<< HEAD
| Name          | Type           | Description                                                                          | Default |
| ------------- | -------------  | -----------                                                                          | ------- |
| warcdir       |  List of paths | The path to directories where warcs that should be auto indexed                      | ["."] |
| indexdir      |  path          | The root directory for index files                                                 | "." |
| autoindex     |  bool          | Whether gowarc should index from the warcdir(s) when serving automatically or not    | true |
| warcport      |  int           | The port that the serve command will use if not overridden as argument to serve      |  9999 |
=======
| Name          | Type           | Description  | Default |
| ------------- | -------------  | -----------  | ------- |
| warcdir       |  List of paths | The register of all directories where warcs will be located  | ["."] |
| indexdir      |  path          | The root directory for indices files  | "." |
| autoindex     |  bool          | Whether gowarc should index from the warcdir(s) when serving automatically or not  | true |
| loglevel      |  string        | Change the application log level manually | "info" |
>>>>>>> bdca9227
<|MERGE_RESOLUTION|>--- conflicted
+++ resolved
@@ -17,18 +17,10 @@
 You can configure certain aspect of gowarc with a config file. Here are all posible fields. These can also be overwritten by enviournment variables with same name
 
 
-<<<<<<< HEAD
-| Name          | Type           | Description                                                                          | Default |
-| ------------- | -------------  | -----------                                                                          | ------- |
-| warcdir       |  List of paths | The path to directories where warcs that should be auto indexed                      | ["."] |
-| indexdir      |  path          | The root directory for index files                                                 | "." |
-| autoindex     |  bool          | Whether gowarc should index from the warcdir(s) when serving automatically or not    | true |
-| warcport      |  int           | The port that the serve command will use if not overridden as argument to serve      |  9999 |
-=======
-| Name          | Type           | Description  | Default |
-| ------------- | -------------  | -----------  | ------- |
-| warcdir       |  List of paths | The register of all directories where warcs will be located  | ["."] |
-| indexdir      |  path          | The root directory for indices files  | "." |
-| autoindex     |  bool          | Whether gowarc should index from the warcdir(s) when serving automatically or not  | true |
-| loglevel      |  string        | Change the application log level manually | "info" |
->>>>>>> bdca9227
+| Name          | Type           | Description                                                                          | Default   |
+| ------------- | -------------  | -----------                                                                          | -------   |
+| warcdir       |  List of paths | The path to directories where warcs that should be auto indexed                      | ["."]     |
+| indexdir      |  path          | The root directory for index files                                                   | "."       |
+| autoindex     |  bool          | Whether gowarc should index from the warcdir(s) when serving automatically or not    | true      |
+| warcport      |  int           | The port that the serve command will use if not overridden as argument to serve      | 9999      |
+| loglevel      |  string        | Change the application log level manually                                            | "info"    |